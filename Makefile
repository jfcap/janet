# Copyright (c) 2018 Calvin Rose
# 
# Permission is hereby granted, free of charge, to any person obtaining a copy
# of this software and associated documentation files (the "Software"), to
# deal in the Software without restriction, including without limitation the
# rights to use, copy, modify, merge, publish, distribute, sublicense, and/or
# sell copies of the Software, and to permit persons to whom the Software is
# furnished to do so, subject to the following conditions:
# 
# The above copyright notice and this permission notice shall be included in
# all copies or substantial portions of the Software.
# 
# THE SOFTWARE IS PROVIDED "AS IS", WITHOUT WARRANTY OF ANY KIND, EXPRESS OR
# IMPLIED, INCLUDING BUT NOT LIMITED TO THE WARRANTIES OF MERCHANTABILITY,
# FITNESS FOR A PARTICULAR PURPOSE AND NONINFRINGEMENT. IN NO EVENT SHALL THE
# AUTHORS OR COPYRIGHT HOLDERS BE LIABLE FOR ANY CLAIM, DAMAGES OR OTHER
# LIABILITY, WHETHER IN AN ACTION OF CONTRACT, TORT OR OTHERWISE, ARISING
# FROM, OUT OF OR IN CONNECTION WITH THE SOFTWARE OR THE USE OR OTHER DEALINGS
# IN THE SOFTWARE.

################################
##### Set global variables #####
################################

PREFIX?=/usr

INCLUDEDIR=$(PREFIX)/include/dst
LIBDIR=$(PREFIX)/lib
BINDIR=$(PREFIX)/bin

# CFLAGS=-std=c99 -Wall -Wextra -Isrc/include -Wl,--dynamic-list=src/exported.list -s -O3
# TODO - when api is finalized, only export public symbols instead of using rdynamic
# which exports all symbols. Saves a few KB in binary.

CFLAGS=-std=c99 -Wall -Wextra -Isrc/include -fpic -O2
CLIBS=-lm -ldl
PREFIX=/usr/local
DST_TARGET=dst
DST_LIBRARY=libdst.so
DEBUGGER=gdb

UNAME:=$(shell uname -s)
LDCONFIG:=ldconfig
ifeq ($(UNAME), Darwin) 
	# Add other macos/clang flags
	LDCONFIG:=
else
	CFLAGS:=$(CFLAGS) -rdynamic
endif

# Source headers
DST_HEADERS=$(sort $(wildcard src/include/dst/*.h))
DST_LIBHEADERS=$(sort $(wildcard src/include/headerlibs/*.h))
DST_GENERATED_HEADERS=src/mainclient/clientinit.gen.h \
					  src/compiler/dststlbootstrap.gen.h
DST_ALL_HEADERS=$(DST_HEADERS) \
				$(DST_LIB_HEADERS) \
				$(DST_GENERATED_HEADERS)

# Source files
DST_ASM_SOURCES=$(sort $(wildcard src/assembler/*.c))
DST_COMPILER_SOURCES=$(sort $(wildcard src/compiler/*.c))
DST_CORE_SOURCES=$(sort $(wildcard src/core/*.c))
DST_MAINCLIENT_SOURCES=$(sort $(wildcard src/mainclient/*.c))

all: $(DST_TARGET) $(DST_LIBRARY)

###################################
##### The code generator tool #####
###################################

xxd: src/tools/xxd.c
	$(CC) $< -o $@

#############################
##### Generated Headers #####
#############################

src/mainclient/clientinit.gen.h: src/mainclient/init.dst xxd
	./xxd $< $@ dst_mainclient_init 

src/compiler/dststlbootstrap.gen.h: src/compiler/boot.dst xxd
	./xxd $< $@ dst_stl_bootstrap_gen

##########################################################
##### The main interpreter program and shared object #####
##########################################################

DST_LIB_SOURCES=$(DST_ASM_SOURCES) \
				$(DST_COMPILER_SOURCES) \
				$(DST_CONTEXT_SOURCES) \
				$(DST_CORE_SOURCES)

DST_ALL_SOURCES=$(DST_LIB_SOURCES) \
				$(DST_MAINCLIENT_SOURCES)

DST_LIB_OBJECTS=$(patsubst %.c,%.o,$(DST_LIB_SOURCES))
DST_ALL_OBJECTS=$(patsubst %.c,%.o,$(DST_ALL_SOURCES))

%.o: %.c $(DST_ALL_HEADERS)
	$(CC) $(CFLAGS) -o $@ -c $<

$(DST_TARGET): $(DST_ALL_OBJECTS)
	$(CC) $(CFLAGS) -o $(DST_TARGET) $^ $(CLIBS)

$(DST_LIBRARY): $(DST_LIB_OBJECTS)
	$(CC) $(CFLAGS) -shared -o $(DST_LIBRARY) $^ $(CLIBS)

###################
##### Testing #####
###################

repl: $(DST_TARGET)
	./$(DST_TARGET)

debug: $(DST_TARGET)
	$(DEBUGGER) ./$(DST_TARGET)

valgrind: $(DST_TARGET)
	valgrind --leak-check=full -v ./$(DST_TARGET)

test: $(DST_TARGET)
	./$(DST_TARGET) test/suite0.dst
	./$(DST_TARGET) test/suite1.dst

valtest: $(DST_TARGET)
	valgrind --leak-check=full -v ./$(DST_TARGET) test/suite0.dst
	valgrind --leak-check=full -v ./$(DST_TARGET) test/suite1.dst

###################
##### Natives #####
###################

natives: $(DST_TARGET)
	$(MAKE) -C natives/hello
	$(MAKE) -j 8 -C natives/sqlite3

#################
##### Other #####
#################

clean:
	-rm $(DST_TARGET)
	-rm src/**/*.o
	-rm vgcore.*
	-rm $(DST_GENERATED_HEADERS)

install: $(DST_TARGET)
	cp $(DST_TARGET) $(BINDIR)/$(DST_TARGET)
	mkdir -p $(INCLUDEDIR)
	cp $(DST_HEADERS) $(INCLUDEDIR)
	cp $(DST_LIBRARY) $(LIBDIR)/$(DST_LIBRARY)
<<<<<<< HEAD
	-ldconfig

uninstall:
	-rm $(BINDIR)/$(DST_TARGET)
	-rm $(LIBDIR)/$(DST_LIBRARY)
	-rm -rf $(INCLUDEDIR)
	-ldconfig
=======
	$(LDCONFIG)

uninstall:
	rm $(BINDIR)/$(DST_TARGET)
	rm $(LIBDIR)/$(DST_LIBRARY)
	rm -rf $(INCLUDEDIR)
	$(LDCONFIG)
>>>>>>> b47b3558

.PHONY: clean install repl debug valgrind test valtest install uninstall<|MERGE_RESOLUTION|>--- conflicted
+++ resolved
@@ -150,22 +150,12 @@
 	mkdir -p $(INCLUDEDIR)
 	cp $(DST_HEADERS) $(INCLUDEDIR)
 	cp $(DST_LIBRARY) $(LIBDIR)/$(DST_LIBRARY)
-<<<<<<< HEAD
-	-ldconfig
+	$(LDCONFIG)
 
 uninstall:
 	-rm $(BINDIR)/$(DST_TARGET)
 	-rm $(LIBDIR)/$(DST_LIBRARY)
 	-rm -rf $(INCLUDEDIR)
-	-ldconfig
-=======
 	$(LDCONFIG)
 
-uninstall:
-	rm $(BINDIR)/$(DST_TARGET)
-	rm $(LIBDIR)/$(DST_LIBRARY)
-	rm -rf $(INCLUDEDIR)
-	$(LDCONFIG)
->>>>>>> b47b3558
-
 .PHONY: clean install repl debug valgrind test valtest install uninstall